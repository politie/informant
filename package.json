{
    "name": "@politie/informant",
    "version": "1.0.0-beta.5",
    "description": "Informant is a simple and fast logging library for Node.js and browser JavaScript applications.",
    "main": "dist/informant.cjs.js",
    "module": "dist/informant.esm.js",
    "typings": "dist/index.d.ts",
    "files": [
        "dist/informant.{cjs,esm}.*",
        "dist/*.d.ts"
    ],
    "scripts": {
        "prepack": "npm run build && rimraf dist/*.spec.*",
        "clean": "rimraf .nyc_output coverage dist",
        "build": "npm run clean && npm test && npm run bundle",
        "bundle": "tsc --module es6 && rollup -c && node ./test-bundle",
        "tsc": "tsc",
        "test": "npm run lint && npm run tsc && nyc --check-coverage --lines 98 --functions 98 --branches 98 --statements 98 --reporter text-summary --reporter lcov --include \"dist/**/*.js\" --exclude \"**/*.spec.js\" mocha --forbid-only \"dist/**/*.spec.js\"",
        "ci:travis": "npm run build && cat coverage/lcov.info | node_modules/.bin/coveralls",
        "ci:circle": "npm run build",
        "posttest": "rimraf .nyc_output",
        "watch": "nodemon --watch src --ext ts --exec npm run watch:run",
        "watch:run": "nyc --reporter html --reporter text-summary --extension .ts --include \"src/**/*.ts\" --exclude \"src/**/*.spec.ts\" mocha --reporter landing --compilers ts:ts-node/register \"src/**/*.spec.ts\" && rimraf .nyc_output",
        "lint": "tslint -p tsconfig.json --format codeFrame"
    },
    "repository": {
        "type": "git",
        "url": "git+https://github.com/politie/informant.git"
    },
    "keywords": [
        "politie",
        "logging",
        "typescript"
    ],
    "author": "Dutch National Police",
    "license": "Apache-2.0",
    "bugs": {
        "url": "https://github.com/politie/informant/issues"
    },
    "homepage": "https://github.com/politie/informant#readme",
    "dependencies": {
        "tslib": "^1.8.0"
    },
    "devDependencies": {
        "@types/chai": "^4.0.4",
        "@types/mocha": "^5.2.0",
        "@types/node": "^9.3.0",
        "@types/sinon": "^4.0.0",
        "@types/sinon-chai": "^2.7.29",
        "chai": "^4.1.2",
        "coveralls": "^3.0.0",
        "mocha": "^5.0.0",
        "nodemon": "^1.12.1",
        "nyc": "^11.2.1",
        "rimraf": "^2.6.2",
        "rollup": "^0.58.2",
        "rollup-plugin-sourcemaps": "^0.4.2",
<<<<<<< HEAD
        "rollup-plugin-visualizer": "^0.6.0",
        "sinon": "^4.0.2",
=======
        "rollup-plugin-visualizer": "^0.3.1",
        "sinon": "^5.0.1",
>>>>>>> d0e13d7d
        "sinon-chai": "^2.14.0",
        "ts-node": "^5.0.0",
        "tslint": "^5.8.0",
        "typescript": "^2.7.1"
    }
}<|MERGE_RESOLUTION|>--- conflicted
+++ resolved
@@ -55,13 +55,8 @@
         "rimraf": "^2.6.2",
         "rollup": "^0.58.2",
         "rollup-plugin-sourcemaps": "^0.4.2",
-<<<<<<< HEAD
         "rollup-plugin-visualizer": "^0.6.0",
-        "sinon": "^4.0.2",
-=======
-        "rollup-plugin-visualizer": "^0.3.1",
         "sinon": "^5.0.1",
->>>>>>> d0e13d7d
         "sinon-chai": "^2.14.0",
         "ts-node": "^5.0.0",
         "tslint": "^5.8.0",
