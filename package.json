--- conflicted
+++ resolved
@@ -1,10 +1,6 @@
 {
     "name": "@politie/informant",
-<<<<<<< HEAD
-    "version": "1.0.2",
-=======
     "version": "1.0.1",
->>>>>>> 1ba86bfe
     "description": "Informant is a simple and fast logging library for Node.js and browser JavaScript applications.",
     "main": "dist/informant.cjs.js",
     "module": "dist/informant.esm.js",
