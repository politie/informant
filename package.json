{
    "name": "@politie/informant",
    "version": "1.0.0",
    "description": "Informant is a simple and fast logging library for Node.js and browser JavaScript applications.",
    "main": "dist/informant.cjs.js",
    "module": "dist/informant.esm.js",
    "typings": "dist/index.d.ts",
    "files": [
        "dist/informant.{cjs,esm}.*",
        "dist/*.d.ts"
    ],
    "scripts": {
        "prepack": "npm run build && rimraf dist/*.spec.*",
        "clean": "rimraf .nyc_output coverage dist",
        "build": "npm run clean && npm test && npm run bundle",
        "bundle": "tsc --module es6 && rollup -c && node ./test-bundle",
        "tsc": "tsc",
        "test": "npm run lint && npm run tsc && nyc --check-coverage --lines 98 --functions 98 --branches 98 --statements 98 --reporter text-summary --reporter lcov --include \"dist/**/*.js\" --exclude \"**/*.spec.js\" mocha --forbid-only \"dist/**/*.spec.js\"",
        "ci:travis": "npm run build && cat coverage/lcov.info | node_modules/.bin/coveralls",
        "ci:circle": "npm run build",
        "posttest": "rimraf .nyc_output",
        "watch": "nodemon --watch src --ext ts --exec npm run watch:run",
        "watch:run": "nyc --reporter html --reporter text-summary --extension .ts --include \"src/**/*.ts\" --exclude \"src/**/*.spec.ts\" mocha --reporter landing --compilers ts:ts-node/register \"src/**/*.spec.ts\" && rimraf .nyc_output",
        "lint": "tslint -p tsconfig.json --format codeFrame"
    },
    "repository": {
        "type": "git",
        "url": "git+https://github.com/politie/informant.git"
    },
    "keywords": [
        "politie",
        "logging",
        "typescript"
    ],
    "author": "Dutch National Police",
    "license": "Apache-2.0",
    "bugs": {
        "url": "https://github.com/politie/informant/issues"
    },
    "homepage": "https://github.com/politie/informant#readme",
    "dependencies": {
        "tslib": "^1.9.0"
    },
    "devDependencies": {
        "@types/chai": "^4.1.3",
        "@types/mocha": "^5.2.0",
        "@types/node": "^10.0.10",
        "@types/sinon": "^5.0.0",
        "@types/sinon-chai": "^2.7.29",
        "chai": "^4.1.2",
        "coveralls": "^3.0.0",
        "mocha": "^5.1.1",
        "nodemon": "^1.17.3",
        "nyc": "^12.0.2",
        "rimraf": "^2.6.2",
        "rollup": "^0.60.2",
        "rollup-plugin-sourcemaps": "^0.4.2",
<<<<<<< HEAD
        "rollup-plugin-visualizer": "^0.8.0",
        "sinon": "^5.0.1",
=======
        "rollup-plugin-visualizer": "^0.6.0",
        "sinon": "^6.0.0",
>>>>>>> 603abd98
        "sinon-chai": "^3.0.0",
        "ts-node": "^6.0.2",
        "tslint": "^5.9.1",
        "typescript": "^2.8.3"
    }
}<|MERGE_RESOLUTION|>--- conflicted
+++ resolved
@@ -55,13 +55,8 @@
         "rimraf": "^2.6.2",
         "rollup": "^0.60.2",
         "rollup-plugin-sourcemaps": "^0.4.2",
-<<<<<<< HEAD
         "rollup-plugin-visualizer": "^0.8.0",
-        "sinon": "^5.0.1",
-=======
-        "rollup-plugin-visualizer": "^0.6.0",
         "sinon": "^6.0.0",
->>>>>>> 603abd98
         "sinon-chai": "^3.0.0",
         "ts-node": "^6.0.2",
         "tslint": "^5.9.1",
